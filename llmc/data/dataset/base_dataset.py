import json
import os
from abc import ABCMeta

import torch
from datasets import load_dataset, load_from_disk
from loguru import logger
from PIL import Image
from torch.nn import functional as F

from .specified_preproc import PREPROC_REGISTRY


class BaseDataset(metaclass=ABCMeta):
    def __init__(self, tokenizer, calib_cfg, batch_process=None):
        # calib_cfg
        logger.info(f'calib_cfg : {calib_cfg}')
        self.tokenizer = tokenizer
        self.batch_process = batch_process
        self.calib_dataset_name = calib_cfg['name']
        self.padding = calib_cfg.get('padding', False)
        if self.calib_dataset_name == 'ultrachat':
            assert self.padding
        self.download = calib_cfg['download']
        self.load_from_txt = calib_cfg.get('load_from_txt', False)
        self.calib_dataset_path = calib_cfg.get('path', None)
        self.apply_chat_template = calib_cfg.get('apply_chat_template', False)
        self.n_samples = calib_cfg.get('n_samples', None)
        self.calib_bs = calib_cfg['bs']
        if self.calib_dataset_name in ['t2v', 'i2v']:
            assert self.calib_bs == 1
        self.seq_len = calib_cfg.get('seq_len', None)
        self.preproc = calib_cfg.get('preproc', False)
        if self.calib_dataset_name == 'ultrachat':
            assert self.preproc == 'ultrachat_general'
        if self.preproc == 'original_txt':
            assert self.seq_len is None
        self.seed = calib_cfg['seed']
        self.calib_dataset_field_map = {
            'pileval': 'text',
            'c4': 'text',
            'wikitext2': 'text',
            'ptb': 'sentence',
        }
        if self.calib_dataset_name in self.calib_dataset_field_map:
            self.key = self.calib_dataset_field_map[self.calib_dataset_name]
        self.build_calib_dataset()

    def build_calib_dataset(self):
        if self.download:
            if self.calib_dataset_name == 'pileval':
                self.calib_dataset = load_dataset(
                    'mit-han-lab/pile-val-backup', split='validation'
                )
            elif self.calib_dataset_name == 'c4':
                self.calib_dataset = load_dataset(
                    'allenai/c4',
                    data_files={'train': 'en/c4-train.00000-of-01024.json.gz'},
                    split='train',
                )
            elif self.calib_dataset_name == 'wikitext2':
                self.calib_dataset = load_dataset(
                    'wikitext', 'wikitext-2-raw-v1', split='train'
                )
            elif self.calib_dataset_name == 'ptb':
                self.calib_dataset = load_dataset(
                    'ptb_text_only', 'penn_treebank', split='train'
                )
            elif self.calib_dataset_name == 'ultrachat':
                self.calib_dataset = load_dataset(
                    'HuggingFaceH4/ultrachat_200k', split='train_sft'
                )
            else:
                raise Exception(f'Not support {self.calib_dataset_name} dataset.')
        else:
            if self.calib_dataset_name in [
                'custom_txt',
                'custom_mm',
                'images',
                't2v',
                'i2v',
            ]:
                self.calib_dataset = self.get_custom_dataset(self.calib_dataset_path)
            else:
                self.calib_dataset = load_from_disk(self.calib_dataset_path)

    # def get_calib_model_inputs(self, samples):
    #     if not self.padding:
    #         if self.calib_dataset_name == 'images':
    #             calib_model_inputs = self.get_batch_process(samples)
    #         else:
    #             assert not self.calib_dataset_name == 'custom_mm'
    #             if self.calib_dataset_name == 'custom_txt':
    #                 txts = self.batch_process(
    #                     samples,
    #                     calib_or_eval='calib',
    #                     apply_chat_template=self.apply_chat_template,
    #                     return_inputs=False
    #                 )
    #             else:
    #                 txts = self.calib_dataset
    #             preproc = PREPROC_REGISTRY[self.preproc]
    #             preproc_param_dict = {
    #                 'calib_dataset': txts,
    #                 'tokenizer': self.tokenizer,
    #                 'n_samples': self.n_samples,
    #                 'seq_len': self.seq_len
    #             }
    #             if self.preproc == 'txt_general_preproc':
    #                 preproc_param_dict['key'] = self.key
    #             samples = preproc(**preproc_param_dict)
    #             calib_model_inputs = []
    #             if self.calib_bs < 0:
    #                 batch = torch.cat(samples, dim=0)
    #                 calib_model_inputs.append({'input_ids': batch})
    #             elif self.calib_bs == 1:
    #                 for i in range(len(samples)):
    #                     calib_model_inputs.append({'input_ids': samples[i]})
    #             elif self.calib_bs > 1:
    #                 for i in range(0, len(samples), self.calib_bs):
    #                     start = i
    #                     end = min(i + self.calib_bs, len(samples))
    #                     batch = samples[start:end]
    #                     batch = torch.cat(batch, dim=0)
    #                     calib_model_inputs.append({'input_ids': batch})
    #     else:
    #         assert self.calib_dataset_name == 'custom_txt' or self.calib_dataset_name == 'custom_mm'
    #         calib_model_inputs = self.get_batch_process(samples)
    #     return calib_model_inputs

    def get_calib_model_inputs(self, samples):
        if not self.padding:
            if self.calib_dataset_name in ['t2v', 'i2v']:
                calib_model_inputs = samples
            elif self.calib_dataset_name == 'images':
                calib_model_inputs = self.get_batch_process(samples)
            else:
                assert not self.calib_dataset_name == 'custom_mm'
                if self.calib_dataset_name == 'custom_txt':
                    txts = self.batch_process(
                        samples,
                        calib_or_eval='calib',
                        apply_chat_template=self.apply_chat_template,
                        return_inputs=False,
                    )
                else:
                    txts = self.calib_dataset
                preproc = PREPROC_REGISTRY[self.preproc]
                preproc_param_dict = {
                    'calib_dataset': txts,
                    'tokenizer': self.tokenizer,
                    'n_samples': self.n_samples,
                    'seq_len': self.seq_len,
                }
                if self.preproc == 'txt_general_preproc':
                    preproc_param_dict['key'] = self.key
                samples = preproc(**preproc_param_dict)
                calib_model_inputs = []
<<<<<<< HEAD

                if self.calib_bs < 0:
=======
                if self.calib_bs == -1:
>>>>>>> 62d47ef2
                    batch = torch.cat(samples, dim=0)
                    attention_mask = (batch != self.tokenizer.pad_token_id).long()
                    calib_model_inputs.append({
                        'input_ids': batch,
                        'attention_mask': attention_mask
                    })

                elif self.calib_bs == 1:
                    for i in range(len(samples)):
                        input_ids = samples[i]
                        attention_mask = (input_ids != self.tokenizer.pad_token_id).long()
                        calib_model_inputs.append({
                            'input_ids': input_ids,
                            'attention_mask': attention_mask
                        })

                elif self.calib_bs > 1:
                    for i in range(0, len(samples), self.calib_bs):
                        start = i
                        end = min(i + self.calib_bs, len(samples))
                        batch = samples[start:end]
                        batch = torch.cat(batch, dim=0)
                        attention_mask = (batch != self.tokenizer.pad_token_id).long()
                        calib_model_inputs.append({
                            'input_ids': batch,
                            'attention_mask': attention_mask
                        })
        else:
<<<<<<< HEAD
            assert self.calib_dataset_name in ['custom_txt', 'custom_mm']
=======
            assert (
                self.calib_dataset_name == 'custom_txt'
                or self.calib_dataset_name == 'custom_mm'
            )
>>>>>>> 62d47ef2
            calib_model_inputs = self.get_batch_process(samples)

        return calib_model_inputs


    def get_batch_process(self, samples):
        calib_model_inputs = []
        if self.calib_bs == -1:
            calib_model_inputs.append(
                self.batch_process(
                    samples,
                    calib_or_eval='calib',
                    apply_chat_template=self.apply_chat_template,
                )
            )
        elif self.calib_bs == 1:
            calib_model_inputs = [
                self.batch_process(
                    [sample],
                    calib_or_eval='calib',
                    apply_chat_template=self.apply_chat_template,
                )
                for sample in samples
            ]
        elif self.calib_bs > 1:
            for i in range(0, len(samples), self.calib_bs):
                start = i
                end = min(i + self.calib_bs, len(samples))
                batch = samples[start:end]
                calib_model_inputs.append(
                    self.batch_process(
                        batch,
                        calib_or_eval='calib',
                        apply_chat_template=self.apply_chat_template,
                    )
                )
        return calib_model_inputs

    def get_calib_dataset(self):
        samples = self.calib_dataset[
            int(os.environ['RANK'])::int(os.environ['WORLD_SIZE'])
        ]
        logger.info(f'len(samples) rank : {len(samples)}')

        calib_model_inputs = self.get_calib_model_inputs(samples)
        logger.info(f'len(calib_model_inputs) : {len(calib_model_inputs)}')
        if self.padding:
            padding_mask = [
                calib_model_input['attention_mask']
                for calib_model_input in calib_model_inputs
            ]
        else:
            padding_mask = None
        return calib_model_inputs, padding_mask

    def get_custom_dataset(self, custom_dataset_path):
        audio_img_qa_json = os.path.join(custom_dataset_path, 'samples.json')
        fp = open(audio_img_qa_json)
        custom_data_samples = json.load(fp)
        for idx in range(len(custom_data_samples)):
            if 'audio' in custom_data_samples[idx]:
                if isinstance(custom_data_samples[idx]['audio'], list):
                    for audio_idx in range(len(custom_data_samples[idx]['audio'])):
                        custom_data_samples[idx]['audio'][audio_idx] = os.path.join(
                            custom_dataset_path, custom_data_samples[idx]['audio'][audio_idx]
                        )
                else:
                    custom_data_samples[idx]['audio'] = os.path.join(
                        custom_dataset_path, custom_data_samples[idx]['audio']
                    )
            else:
                custom_data_samples[idx]['audio'] = None
            if 'image' in custom_data_samples[idx]:
                if isinstance(custom_data_samples[idx]['image'], list):
                    for img_idx in range(len(custom_data_samples[idx]['image'])):
                        custom_data_samples[idx]['image'][img_idx] = os.path.join(
                            custom_dataset_path, custom_data_samples[idx]['image'][img_idx]
                        )
                else:
                    custom_data_samples[idx]['image'] = os.path.join(
                        custom_dataset_path, custom_data_samples[idx]['image']
                    )
            else:
                custom_data_samples[idx]['image'] = None
            if 'question' not in custom_data_samples[idx]:
                custom_data_samples[idx]['question'] = ''
            if 'answer' not in custom_data_samples[idx]:
                custom_data_samples[idx]['answer'] = ''
            if 'prompt' not in custom_data_samples[idx]:
                custom_data_samples[idx]['prompt'] = ''
            if 'negative_prompt' not in custom_data_samples[idx]:
                custom_data_samples[idx]['negative_prompt'] = ''
        return custom_data_samples<|MERGE_RESOLUTION|>--- conflicted
+++ resolved
@@ -156,12 +156,7 @@
                     preproc_param_dict['key'] = self.key
                 samples = preproc(**preproc_param_dict)
                 calib_model_inputs = []
-<<<<<<< HEAD
-
-                if self.calib_bs < 0:
-=======
                 if self.calib_bs == -1:
->>>>>>> 62d47ef2
                     batch = torch.cat(samples, dim=0)
                     attention_mask = (batch != self.tokenizer.pad_token_id).long()
                     calib_model_inputs.append({
@@ -190,14 +185,10 @@
                             'attention_mask': attention_mask
                         })
         else:
-<<<<<<< HEAD
-            assert self.calib_dataset_name in ['custom_txt', 'custom_mm']
-=======
             assert (
                 self.calib_dataset_name == 'custom_txt'
                 or self.calib_dataset_name == 'custom_mm'
             )
->>>>>>> 62d47ef2
             calib_model_inputs = self.get_batch_process(samples)
 
         return calib_model_inputs
